--- conflicted
+++ resolved
@@ -3,18 +3,12 @@
 
 
 @click.group()
-<<<<<<< HEAD
-def cli():
-    task = Task.init(project_name='examples', task_name='Click multi command')
-    print('done')
-=======
 @click.option('--print-something/--dont-print-something', default=True)
 @click.option('--what-to-print', default='something')
 def cli(print_something, what_to_print):
-    Task.init(project_name='examples', task_name='click multi command')
+    Task.init(project_name='examples', task_name='Click multi command')
     if print_something:
         print(what_to_print)
->>>>>>> ba2e349d
 
 
 @cli.command('hello', help='test help')
